--- conflicted
+++ resolved
@@ -55,12 +55,7 @@
 NR = 1
 
 N_SAMPLES = 200_000
-<<<<<<< HEAD
-DATA_FOLDER = 'ch_pred_data_200k_400hz'
-L = 60  # 20 input, 40 output
-=======
 L = 60  # 55 for input, 40 for output
->>>>>>> 2b17b31f
 
 SNR = 250 # [dB]
 MAX_DOOPLER = 10 # [Hz]
@@ -285,20 +280,10 @@
 
 #%% [PYTORCH ENVIRONMENT] Train models
 
-<<<<<<< HEAD
 models_folder = 'ch_pred_models5'
 os.makedirs(models_folder, exist_ok=True)
 
 models = ['TDL-A', 'CDL-C', 'UMa', 'asu_campus_3p5_10cm_interp_10']
-=======
-models_folder = 'ch_pred_models8'
-os.makedirs(models_folder, exist_ok=True)
-
-#models = ['TDL-A', 'CDL-C', 'UMa', 'asu_campus_3p5_10cm_interp_100']
-models = ['TDL-A', 'CDL-C', 'UMa']
-# models = ['asu_campus_3p5']
-# models = ['TDL-A']
->>>>>>> 2b17b31f
 
 horizons = [1, 3, 5, 10, 20, 40]
 L_IN = 20  # input sequence length
